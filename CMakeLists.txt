--- conflicted
+++ resolved
@@ -31,16 +31,10 @@
 #  Build Options       #
 ########################
 
-<<<<<<< HEAD
-option(TWINE_WITH_XENOMAI "Build with xenomai realtime thread support" ${TWINE_WITH_XENOMAI_DEFAULT})
-option(TWINE_WITH_TESTS "Build and run unit tests" ${TWINE_WITH_TESTS_DEFAULT})
-option(TWINE_WITH_APPLE_COREAUDIO "Enable Jack support" ${TWINE_WITH_APPLE_COREAUDIO_DEFAULT})
-=======
 # _WITH_COBALT would have been a better name here, keeping the old variable for backwards compatibility
 option(TWINE_WITH_XENOMAI "Build with xenomai 3.0 Cobalt realtime thread support" OFF)
 option(TWINE_WITH_EVL "Build with EVL (Xenomai 4.x) realtime task support" OFF)
 option(TWINE_WITH_TESTS "Build and run unit tests" ON)
->>>>>>> 55d6678b
 
 if (TWINE_WITH_XENOMAI AND TWINE_WITH_EVL)
     message(FATAL_ERROR "Both Xenomai and EVL options set, choose only one of them.")
@@ -123,29 +117,15 @@
 function(set_twine_target_properties target)
     target_include_directories(${target} PRIVATE ${PROJECT_BINARY_DIR}/generated)
     target_include_directories(${target} PUBLIC ${PROJECT_SOURCE_DIR}/include)
-<<<<<<< HEAD
     target_link_libraries(${target} PRIVATE pthread ${EXTRA_BUILD_LIBRARIES})
     target_compile_features(${target} PUBLIC cxx_std_17)
     target_compile_options(${target} PRIVATE -Wall -Wextra)
     set_property(TARGET ${target} PROPERTY POSITION_INDEPENDENT_CODE 1)
     target_compile_definitions(${target} PUBLIC ${EXTRA_COMPILE_DEFINITIONS} PRIVATE TWINE_MAX_XENOMAI_RTP_DEVICES=${TWINE_MAX_RT_CONDITION_VARS})
-=======
-    target_compile_features(${target} PUBLIC cxx_std_17)
-    target_compile_options(${target} PRIVATE -Wall -Wextra)
-    set_property(TARGET ${target} PROPERTY POSITION_INDEPENDENT_CODE 1)
-    target_compile_definitions(${target} PRIVATE TWINE_MAX_XENOMAI_RTP_DEVICES=${TWINE_MAX_RT_CONDITION_VARS})
-
->>>>>>> 55d6678b
     if (${TWINE_WITH_XENOMAI})
-        message("Building Twine with Xenomai 3.x")
         add_xenomai_to_target(${target})
-    elseif (${TWINE_WITH_EVL})
-        message("Building Twine with EVL")
-        target_compile_definitions(${target} PUBLIC TWINE_BUILD_WITH_EVL)
-        set(TWINE_LINK_LIBRARIES ${TWINE_LINK_LIBRARIES} evl)
     endif()
-
-    target_link_libraries(${target} PUBLIC ${TWINE_LINK_LIBRARIES})
+    target_include_directories(${target} PUBLIC ${PROJECT_SOURCE_DIR}/include)
     set_target_properties(${target} PROPERTIES VERSION "${TWINE_VERSION_MAJOR}.${TWINE_VERSION_MINOR}")
     set_target_properties(${target} PROPERTIES PUBLIC_HEADER include/twine/twine.h)
 endfunction()
@@ -154,20 +134,9 @@
 #  Library target  #
 ####################
 
-<<<<<<< HEAD
 set(SOURCE_FILES src/twine.cpp
+                 src/thread_helpers_posix.cpp
                  src/apple_threading.cpp)
-=======
-set(COMPILATION_UNITS src/twine.cpp
-                      src/thread_helpers_posix.cpp)
-
-# Enumerate all the headers separately so that CLion can index them
-set(EXTRA_CLION_SOURCES  include/twine/twine.h
-                         src/twine_internal.h
-                         src/worker_pool_implementation.h
-                         src/thread_helpers.h)
-
-set(SOURCE_FILES "${COMPILATION_UNITS}" "${EXTRA_CLION_SOURCES}")
 
 if (${TWINE_WITH_XENOMAI})
     set(SOURCE_FILES "${SOURCE_FILES}" src/thread_helpers_cobalt.cpp)
@@ -177,8 +146,7 @@
     set(SOURCE_FILES "${SOURCE_FILES}" src/thread_helpers_evl.cpp)
 endif()
 
-set(TWINE_LINK_LIBRARIES pthread)
->>>>>>> 55d6678b
+#set(TWINE_LINK_LIBRARIES pthread)
 
 # The best way to build both static & dynamic targets
 # would have been to reuse the existing objects as in:
@@ -202,6 +170,7 @@
 #  Install  #
 #############
 
+
 install(TARGETS twine
     ARCHIVE DESTINATION lib
     LIBRARY DESTINATION ${CMAKE_INSTALL_PREFIX}/lib
