cmake_minimum_required(VERSION 3.8)

# Set twine library version - Don't change anywhere else. Everything is generated from this.
set(TWINE_VERSION_MAJOR 0)
set(TWINE_VERSION_MINOR 3)
set(TWINE_VERSION_REVISION 2)

project(twine
    DESCRIPTION "Thread and Worker Interface for Elk Audio OS"
    HOMEPAGE_URL "https://github.com/elk-audio/twine"
    LANGUAGES CXX
    VERSION ${TWINE_VERSION_MAJOR}.${TWINE_VERSION_MINOR}.${TWINE_VERSION_REVISION}
)

########################
#  Build Options       #
########################

<<<<<<< HEAD
# _WITH_COBALT would have been a better name here, keeping the old variable for backwards compatibility
option(TWINE_WITH_XENOMAI "Build with xenomai 3.0 Cobalt realtime thread support" OFF)
option(TWINE_WITH_EVL "Build with EVL (Xenomai 4.x) realtime task support" OFF)
option(TWINE_WITH_TESTS "Build and run unit tests" ON)

if (TWINE_WITH_XENOMAI AND TWINE_WITH_EVL)
    message(FATAL_ERROR "Both Xenomai and EVL options set, choose only one of them.")
endif()

SET(TWINE_MAX_RT_CONDITION_VARS 32 CACHE STRING "The maximum number of simultaneous RtConditionVariables")
=======
option(TWINE_WITH_XENOMAI "Build with xenomai realtime thread support" OFF)
option(TWINE_WITH_TESTS "Build and run unit tests" ON)

set(TWINE_MAX_RT_CONDITION_VARS 32 CACHE STRING "The maximum number of simultaneous RtConditionVariables")
>>>>>>> cba26dc6

#######################
#  Cross compilation  #
#######################

if(TWINE_WITH_XENOMAI)

    set(XENOMAI_BASE_DIR "/usr/xenomai" CACHE STRING "xenomai base dir path")

    if(NOT "$ENV{CMAKE_SYSROOT}" STREQUAL "")
        set(CMAKE_SYSROOT "$ENV{CMAKE_SYSROOT}")
    endif()

    if(NOT "${CMAKE_SYSROOT}" STREQUAL "")
        set(XENOMAI_BASE_DIR "${CMAKE_SYSROOT}/usr/xenomai")
        message("XENOMAI_BASE_DIR is " ${XENOMAI_BASE_DIR})
    endif()

endif()

##################################
#  Generate build information    #
##################################

# Get the latest commit hash of the working branch
execute_process(
        COMMAND git log -1 --format=%H
        WORKING_DIRECTORY ${PROJECT_SOURCE_DIR}
        OUTPUT_VARIABLE GIT_COMMIT_HASH
        OUTPUT_STRIP_TRAILING_WHITESPACE
)

string(TIMESTAMP BUILD_TIMESTAMP "%Y-%m-%d %H:%M")

configure_file(
        ${PROJECT_SOURCE_DIR}/src/twine_version.h.in
        ${PROJECT_BINARY_DIR}/generated/twine_version.h
)

#######################
#  Utility functions  #
#######################

# Set Xenomai build options at local scope
# This intentionally does not include all the super-auto-magic linker wrappers,
# who seems to play very badly with other libraries at static initialization.
function(add_xenomai_to_target target)
    target_compile_definitions(${target} PRIVATE TWINE_BUILD_WITH_XENOMAI)

    # from `xeno-config --skin=posix --cflags`
    set(XENOMAI_C_FLAGS "-D_GNU_SOURCE -D_REENTRANT -D__COBALT__ -D__COBALT_WRAP__")

    set(XENOMAI_INCLUDE_DIRS
        ${XENOMAI_BASE_DIR}/include
        ${XENOMAI_BASE_DIR}/include/cobalt
    )

    find_library(COBALT_LIB cobalt HINTS ${XENOMAI_BASE_DIR}/lib)
    target_compile_options(${target} PRIVATE ${XENOMAI_C_FLAGS})
    target_include_directories(${target} PRIVATE ${XENOMAI_INCLUDE_DIRS})
    set(TWINE_LINK_LIBRARIES ${TWINE_LINK_LIBRARIES} ${COBALT_LIB} rt m)
endfunction()

function(set_twine_target_properties target)
    target_include_directories(${target} PRIVATE ${PROJECT_BINARY_DIR}/generated)
    target_include_directories(${target} PUBLIC ${PROJECT_SOURCE_DIR}/include)
    target_link_libraries(${target} PRIVATE pthread)
    target_compile_features(${target} PUBLIC cxx_std_17)
    target_compile_options(${target} PRIVATE -Wall -Wextra)
    set_property(TARGET ${target} PROPERTY POSITION_INDEPENDENT_CODE 1)
    target_compile_definitions(${target} PRIVATE TWINE_MAX_XENOMAI_RTP_DEVICES=${TWINE_MAX_RT_CONDITION_VARS})
    if (${TWINE_WITH_XENOMAI})
        add_xenomai_to_target(${target})
    endif()
    target_include_directories(${target} PUBLIC ${PROJECT_SOURCE_DIR}/include)
    set_target_properties(${target} PROPERTIES VERSION "${TWINE_VERSION_MAJOR}.${TWINE_VERSION_MINOR}")
    set_target_properties(${target} PROPERTIES PUBLIC_HEADER include/twine/twine.h)
endfunction()

####################
#  Library target  #
####################

<<<<<<< HEAD
set(SOURCE_FILES src/twine.cpp
                 src/thread_helpers_posix.cpp)

if (${TWINE_WITH_XENOMAI})
    set(SOURCE_FILES "${SOURCE_FILES}" src/thread_helpers_cobalt.cpp)
endif()

if (${TWINE_WITH_EVL})
    set(SOURCE_FILES "${SOURCE_FILES}" src/thread_helpers_evl.cpp)
endif()

set(TWINE_LINK_LIBRARIES pthread)
=======
set(SOURCE_FILES src/twine.cpp)

# The best way to build both static & dynamic targets
# would have been to reuse the existing objects as in:
#   add_library(twine SHARED $<TARGET_OBJECTS:twine_objlib>)
# but it doesn't play nicely with XCode builds, so we just define both
>>>>>>> cba26dc6

add_library(twine_static STATIC ${SOURCE_FILES})
set_twine_target_properties(twine_static)
add_library(twine SHARED ${SOURCE_FILES})
<<<<<<< HEAD

if (${TWINE_WITH_XENOMAI})
    add_xenomai_to_target(twine)
endif()
if (${TWINE_WITH_EVL})
    message("Building Twine with EVL")
    target_compile_definitions(twine PUBLIC TWINE_BUILD_WITH_EVL)
    set(TWINE_LINK_LIBRARIES ${TWINE_LINK_LIBRARIES} evl)
endif()

target_include_directories(twine PRIVATE ${PROJECT_BINARY_DIR}/generated)
target_include_directories(twine PUBLIC ${PROJECT_SOURCE_DIR}/include)
target_link_libraries(twine PUBLIC ${TWINE_LINK_LIBRARIES})

#Require users to have c++17 support
target_compile_features(twine PUBLIC cxx_std_17)
target_compile_options(twine PRIVATE -Wall -Wextra)
target_compile_definitions(twine PRIVATE TWINE_MAX_XENOMAI_RTP_DEVICES=${TWINE_MAX_RT_CONDITION_VARS})

=======
set_twine_target_properties(twine)
>>>>>>> cba26dc6

#######################
#  Unit test targets  #
#######################

if (${TWINE_WITH_TESTS})
    add_subdirectory(test)
endif()

#############
#  Install  #
#############


install(TARGETS twine
    ARCHIVE DESTINATION lib
    LIBRARY DESTINATION ${CMAKE_INSTALL_PREFIX}/lib
    PUBLIC_HEADER DESTINATION ${CMAKE_INSTALL_PREFIX}/include/twine
)
<|MERGE_RESOLUTION|>--- conflicted
+++ resolved
@@ -16,7 +16,6 @@
 #  Build Options       #
 ########################
 
-<<<<<<< HEAD
 # _WITH_COBALT would have been a better name here, keeping the old variable for backwards compatibility
 option(TWINE_WITH_XENOMAI "Build with xenomai 3.0 Cobalt realtime thread support" OFF)
 option(TWINE_WITH_EVL "Build with EVL (Xenomai 4.x) realtime task support" OFF)
@@ -27,12 +26,6 @@
 endif()
 
 SET(TWINE_MAX_RT_CONDITION_VARS 32 CACHE STRING "The maximum number of simultaneous RtConditionVariables")
-=======
-option(TWINE_WITH_XENOMAI "Build with xenomai realtime thread support" OFF)
-option(TWINE_WITH_TESTS "Build and run unit tests" ON)
-
-set(TWINE_MAX_RT_CONDITION_VARS 32 CACHE STRING "The maximum number of simultaneous RtConditionVariables")
->>>>>>> cba26dc6
 
 #######################
 #  Cross compilation  #
@@ -99,15 +92,21 @@
 function(set_twine_target_properties target)
     target_include_directories(${target} PRIVATE ${PROJECT_BINARY_DIR}/generated)
     target_include_directories(${target} PUBLIC ${PROJECT_SOURCE_DIR}/include)
-    target_link_libraries(${target} PRIVATE pthread)
     target_compile_features(${target} PUBLIC cxx_std_17)
     target_compile_options(${target} PRIVATE -Wall -Wextra)
     set_property(TARGET ${target} PROPERTY POSITION_INDEPENDENT_CODE 1)
     target_compile_definitions(${target} PRIVATE TWINE_MAX_XENOMAI_RTP_DEVICES=${TWINE_MAX_RT_CONDITION_VARS})
+
     if (${TWINE_WITH_XENOMAI})
+        message("Building Twine with Xenomai 3.x")
         add_xenomai_to_target(${target})
+    elseif (${TWINE_WITH_EVL})
+        message("Building Twine with EVL")
+        target_compile_definitions(${target} PUBLIC TWINE_BUILD_WITH_EVL)
+        set(TWINE_LINK_LIBRARIES ${TWINE_LINK_LIBRARIES} evl)
     endif()
-    target_include_directories(${target} PUBLIC ${PROJECT_SOURCE_DIR}/include)
+
+    target_link_libraries(${target} PUBLIC ${TWINE_LINK_LIBRARIES})
     set_target_properties(${target} PROPERTIES VERSION "${TWINE_VERSION_MAJOR}.${TWINE_VERSION_MINOR}")
     set_target_properties(${target} PROPERTIES PUBLIC_HEADER include/twine/twine.h)
 endfunction()
@@ -116,7 +115,6 @@
 #  Library target  #
 ####################
 
-<<<<<<< HEAD
 set(SOURCE_FILES src/twine.cpp
                  src/thread_helpers_posix.cpp)
 
@@ -129,41 +127,16 @@
 endif()
 
 set(TWINE_LINK_LIBRARIES pthread)
-=======
-set(SOURCE_FILES src/twine.cpp)
 
 # The best way to build both static & dynamic targets
 # would have been to reuse the existing objects as in:
 #   add_library(twine SHARED $<TARGET_OBJECTS:twine_objlib>)
 # but it doesn't play nicely with XCode builds, so we just define both
->>>>>>> cba26dc6
 
 add_library(twine_static STATIC ${SOURCE_FILES})
 set_twine_target_properties(twine_static)
 add_library(twine SHARED ${SOURCE_FILES})
-<<<<<<< HEAD
-
-if (${TWINE_WITH_XENOMAI})
-    add_xenomai_to_target(twine)
-endif()
-if (${TWINE_WITH_EVL})
-    message("Building Twine with EVL")
-    target_compile_definitions(twine PUBLIC TWINE_BUILD_WITH_EVL)
-    set(TWINE_LINK_LIBRARIES ${TWINE_LINK_LIBRARIES} evl)
-endif()
-
-target_include_directories(twine PRIVATE ${PROJECT_BINARY_DIR}/generated)
-target_include_directories(twine PUBLIC ${PROJECT_SOURCE_DIR}/include)
-target_link_libraries(twine PUBLIC ${TWINE_LINK_LIBRARIES})
-
-#Require users to have c++17 support
-target_compile_features(twine PUBLIC cxx_std_17)
-target_compile_options(twine PRIVATE -Wall -Wextra)
-target_compile_definitions(twine PRIVATE TWINE_MAX_XENOMAI_RTP_DEVICES=${TWINE_MAX_RT_CONDITION_VARS})
-
-=======
 set_twine_target_properties(twine)
->>>>>>> cba26dc6
 
 #######################
 #  Unit test targets  #
@@ -177,7 +150,6 @@
 #  Install  #
 #############
 
-
 install(TARGETS twine
     ARCHIVE DESTINATION lib
     LIBRARY DESTINATION ${CMAKE_INSTALL_PREFIX}/lib
