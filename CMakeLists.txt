cmake_minimum_required(VERSION 3.8)

# Set twine library version - Don't change anywhere else. Everything is generated from this.
set(TWINE_VERSION_MAJOR 0)
set(TWINE_VERSION_MINOR 3)
set(TWINE_VERSION_REVISION 2)

project(twine
    DESCRIPTION "Thread and Worker Interface for Elk Audio OS"
    HOMEPAGE_URL "https://github.com/elk-audio/twine"
    LANGUAGES CXX
    VERSION ${TWINE_VERSION_MAJOR}.${TWINE_VERSION_MINOR}.${TWINE_VERSION_REVISION}
)

########################
#  Build Options       #
########################

# _WITH_COBALT would have been a better name here, keeping the old variable for backwards compatibility
option(TWINE_WITH_XENOMAI "Build with xenomai 3.0 Cobalt realtime thread support" OFF)
option(TWINE_WITH_EVL "Build with EVL (Xenomai 4.x) realtime task support" OFF)
option(TWINE_WITH_TESTS "Build and run unit tests" ON)

if (TWINE_WITH_XENOMAI AND TWINE_WITH_EVL)
    message(FATAL_ERROR "Both Xenomai and EVL options set, choose only one of them.")
endif()

SET(TWINE_MAX_RT_CONDITION_VARS 32 CACHE STRING "The maximum number of simultaneous RtConditionVariables")

#######################
#  Cross compilation  #
#######################

if(TWINE_WITH_XENOMAI)

    set(XENOMAI_BASE_DIR "/usr/xenomai" CACHE STRING "xenomai base dir path")

    if(NOT "$ENV{CMAKE_SYSROOT}" STREQUAL "")
        set(CMAKE_SYSROOT "$ENV{CMAKE_SYSROOT}")
    endif()

    if(NOT "${CMAKE_SYSROOT}" STREQUAL "")
        set(XENOMAI_BASE_DIR "${CMAKE_SYSROOT}/usr/xenomai")
        message("XENOMAI_BASE_DIR is " ${XENOMAI_BASE_DIR})
    endif()

endif()

##################################
#  Generate build information    #
##################################

# Get the latest commit hash of the working branch
execute_process(
        COMMAND git log -1 --format=%H
        WORKING_DIRECTORY ${PROJECT_SOURCE_DIR}
        OUTPUT_VARIABLE GIT_COMMIT_HASH
        OUTPUT_STRIP_TRAILING_WHITESPACE
)

string(TIMESTAMP BUILD_TIMESTAMP "%Y-%m-%d %H:%M")

configure_file(
        ${PROJECT_SOURCE_DIR}/src/twine_version.h.in
        ${PROJECT_BINARY_DIR}/generated/twine_version.h
)

#######################
#  Utility functions  #
#######################

# Set Xenomai build options at local scope
# This intentionally does not include all the super-auto-magic linker wrappers,
# who seems to play very badly with other libraries at static initialization.
function(add_xenomai_to_target target)
    target_compile_definitions(${target} PRIVATE TWINE_BUILD_WITH_XENOMAI)

    # from `xeno-config --skin=posix --cflags`
    set(XENOMAI_C_FLAGS "-D_GNU_SOURCE -D_REENTRANT -D__COBALT__ -D__COBALT_WRAP__")

    set(XENOMAI_INCLUDE_DIRS
        ${XENOMAI_BASE_DIR}/include
        ${XENOMAI_BASE_DIR}/include/cobalt
    )

    find_library(COBALT_LIB cobalt HINTS ${XENOMAI_BASE_DIR}/lib)
    target_compile_options(${target} PRIVATE ${XENOMAI_C_FLAGS})
    target_include_directories(${target} PRIVATE ${XENOMAI_INCLUDE_DIRS})
    set(TWINE_LINK_LIBRARIES ${TWINE_LINK_LIBRARIES} ${COBALT_LIB} rt m)
endfunction()

function(set_twine_target_properties target)
    target_include_directories(${target} PRIVATE ${PROJECT_BINARY_DIR}/generated)
    target_include_directories(${target} PUBLIC ${PROJECT_SOURCE_DIR}/include)
    target_compile_features(${target} PUBLIC cxx_std_17)
    target_compile_options(${target} PRIVATE -Wall -Wextra)
    set_property(TARGET ${target} PROPERTY POSITION_INDEPENDENT_CODE 1)
    target_compile_definitions(${target} PRIVATE TWINE_MAX_XENOMAI_RTP_DEVICES=${TWINE_MAX_RT_CONDITION_VARS})

    if (${TWINE_WITH_XENOMAI})
        message("Building Twine with Xenomai 3.x")
        add_xenomai_to_target(${target})
    elseif (${TWINE_WITH_EVL})
        message("Building Twine with EVL")
        target_compile_definitions(${target} PUBLIC TWINE_BUILD_WITH_EVL)
        set(TWINE_LINK_LIBRARIES ${TWINE_LINK_LIBRARIES} evl)
    endif()

    target_link_libraries(${target} PUBLIC ${TWINE_LINK_LIBRARIES})
    set_target_properties(${target} PROPERTIES VERSION "${TWINE_VERSION_MAJOR}.${TWINE_VERSION_MINOR}")
    set_target_properties(${target} PROPERTIES PUBLIC_HEADER include/twine/twine.h)
endfunction()

####################
#  Library target  #
####################

set(SOURCE_FILES src/twine.cpp
                 src/thread_helpers_posix.cpp)

if (${TWINE_WITH_XENOMAI})
    set(SOURCE_FILES "${SOURCE_FILES}" src/thread_helpers_cobalt.cpp)
endif()

<<<<<<< HEAD
if (${TWINE_WITH_EVL})
    set(SOURCE_FILES "${SOURCE_FILES}" src/thread_helpers_evl.cpp)
endif()
=======
if (${TWINE_WITH_XENOMAI})
    set(SOURCE_FILES "${SOURCE_FILES}" src/thread_helpers_cobalt.cpp)
endif()

add_library(twine SHARED ${SOURCE_FILES})
>>>>>>> 2b160520

set(TWINE_LINK_LIBRARIES pthread)

# The best way to build both static & dynamic targets
# would have been to reuse the existing objects as in:
#   add_library(twine SHARED $<TARGET_OBJECTS:twine_objlib>)
# but it doesn't play nicely with XCode builds, so we just define both

<<<<<<< HEAD
add_library(twine_static STATIC ${SOURCE_FILES})
set_twine_target_properties(twine_static)
add_library(twine SHARED ${SOURCE_FILES})
set_twine_target_properties(twine)
=======
if (${TWINE_WITH_XENOMAI})
    add_xenomai_to_target(twine)
endif()
>>>>>>> 2b160520

#######################
#  Unit test targets  #
#######################

if (${TWINE_WITH_TESTS})
    add_subdirectory(test)
endif()

#############
#  Install  #
#############

install(TARGETS twine
    ARCHIVE DESTINATION lib
    LIBRARY DESTINATION ${CMAKE_INSTALL_PREFIX}/lib
    PUBLIC_HEADER DESTINATION ${CMAKE_INSTALL_PREFIX}/include/twine
)
<|MERGE_RESOLUTION|>--- conflicted
+++ resolved
@@ -115,24 +115,39 @@
 #  Library target  #
 ####################
 
-set(SOURCE_FILES src/twine.cpp
-                 src/thread_helpers_posix.cpp)
+set(COMPILATION_UNITS src/twine.cpp
+                      src/thread_helpers_posix.cpp)
+
+# Enumerate all the headers separately so that CLion can index them
+set(EXTRA_CLION_SOURCES  include/twine/twine.h
+                         src/twine_internal.h
+                         src/worker_pool_implementation.h
+                         src/thread_helpers.h)
+
+set(SOURCE_FILES "${COMPILATION_UNITS}" "${EXTRA_CLION_SOURCES}")
 
 if (${TWINE_WITH_XENOMAI})
     set(SOURCE_FILES "${SOURCE_FILES}" src/thread_helpers_cobalt.cpp)
 endif()
 
-<<<<<<< HEAD
+add_library(twine SHARED ${SOURCE_FILES})
+
+target_include_directories(twine PRIVATE ${PROJECT_BINARY_DIR}/generated)
+target_include_directories(twine PUBLIC ${PROJECT_SOURCE_DIR}/include)
+target_link_libraries(twine PRIVATE pthread)
+
+#Require users to have c++17 support
+target_compile_features(twine PUBLIC cxx_std_17)
+target_compile_options(twine PRIVATE -Wall -Wextra)
+target_compile_definitions(twine PRIVATE TWINE_MAX_XENOMAI_RTP_DEVICES=${TWINE_MAX_RT_CONDITION_VARS})
+
+if (${TWINE_WITH_XENOMAI})
+    add_xenomai_to_target(twine)
+endif()
+
 if (${TWINE_WITH_EVL})
     set(SOURCE_FILES "${SOURCE_FILES}" src/thread_helpers_evl.cpp)
 endif()
-=======
-if (${TWINE_WITH_XENOMAI})
-    set(SOURCE_FILES "${SOURCE_FILES}" src/thread_helpers_cobalt.cpp)
-endif()
-
-add_library(twine SHARED ${SOURCE_FILES})
->>>>>>> 2b160520
 
 set(TWINE_LINK_LIBRARIES pthread)
 
@@ -141,16 +156,10 @@
 #   add_library(twine SHARED $<TARGET_OBJECTS:twine_objlib>)
 # but it doesn't play nicely with XCode builds, so we just define both
 
-<<<<<<< HEAD
 add_library(twine_static STATIC ${SOURCE_FILES})
 set_twine_target_properties(twine_static)
 add_library(twine SHARED ${SOURCE_FILES})
 set_twine_target_properties(twine)
-=======
-if (${TWINE_WITH_XENOMAI})
-    add_xenomai_to_target(twine)
-endif()
->>>>>>> 2b160520
 
 #######################
 #  Unit test targets  #
