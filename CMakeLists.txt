--- conflicted
+++ resolved
@@ -124,7 +124,6 @@
 function(set_twine_target_properties target)
     target_include_directories(${target} PRIVATE ${PROJECT_BINARY_DIR}/generated)
     target_include_directories(${target} PUBLIC "$<BUILD_INTERFACE:${CMAKE_CURRENT_SOURCE_DIR}/include>" "$<INSTALL_INTERFACE:include>")
-<<<<<<< HEAD
     target_compile_features(${target} PUBLIC cxx_std_20)
 
     if(NOT MSVC)
@@ -133,13 +132,7 @@
         set(PTHREAD_LIB pthread)
     endif()
 
-    target_compile_definitions(${target} PUBLIC ${EXTRA_COMPILE_DEFINITIONS} PRIVATE TWINE_MAX_RT_CONDITION_VARS=${TWINE_MAX_RT_CONDITION_VARS})
-=======
-    target_compile_features(${target} PUBLIC cxx_std_17)
-    target_compile_options(${target} PRIVATE -Wall -Wextra)
-    set_property(TARGET ${target} PROPERTY POSITION_INDEPENDENT_CODE 1)
     target_compile_definitions(${target} PUBLIC ${EXTRA_COMPILE_DEFINITIONS} PRIVATE TWINE_MAX_RT_CONDITION_VARS=${TWINE_MAX_RT_CONDITION_VARS} TWINE_EXPOSE_INTERNALS)
->>>>>>> e67d4c17
     if (${TWINE_WITH_XENOMAI})
         add_xenomai_to_target(${target})
     endif()
