/*
 * Copyright 2018-2021 Modern Ancient Instruments Networked AB, dba Elk
 * Twine is free software: you can redistribute it and/or modify it under the terms
 * of the GNU General Public License as published by the Free Software Foundation,
 * either version 3 of the License, or (at your option) any later version.
 *
 * Twine is distributed in the hope that it will be useful, but WITHOUT ANY WARRANTY;
 * without even the implied warranty of MERCHANTABILITY or FITNESS FOR A PARTICULAR
 * PURPOSE.  See the GNU General Public License for more details.
 *
 * You should have received a copy of the GNU General Public License along with Twine.
 * If not, see http://www.gnu.org/licenses/ .
 */

#ifndef TWINE_CONDITION_VARIABLE_IMPLEMENTATION_H
#define TWINE_CONDITION_VARIABLE_IMPLEMENTATION_H

#include <algorithm>
#include <mutex>
#include <condition_variable>
#include <exception>
#include <cstring>
#include <cassert>

#include "twine_internal.h"

#ifdef TWINE_BUILD_WITH_XENOMAI
#include <poll.h>
#include <sys/eventfd.h>
#include <rtdm/ipc.h>
<<<<<<< HEAD
#include <sched.h>
=======
#include <cobalt/sys/socket.h>
>>>>>>> 635712f8
#endif

namespace twine {

/**
 * @brief Implementation with regular c++ std library constructs for
 *        use in a regular linux context.
 */
class PosixConditionVariable : public RtConditionVariable
{
public:
    ~PosixConditionVariable() override = default;

    bool notify() override;

    bool wait() override;

private:
    bool                    _flag{false};
    std::mutex              _mutex;
    std::condition_variable _cond_var;
};

bool PosixConditionVariable::notify()
{
    std::unique_lock<std::mutex> lock(_mutex);
    _flag = true;
    _cond_var.notify_one();
    return _flag;
}

bool PosixConditionVariable::wait()
{
    std::unique_lock<std::mutex> lock(_mutex);
    _cond_var.wait(lock);
    bool notified = _flag;
    _flag = false;
    return notified;
}

#ifdef TWINE_BUILD_WITH_XENOMAI
using MsgType = uint8_t;
using NonRTMsgType = uint64_t;

constexpr size_t NUM_ELEMENTS = 64;
constexpr int INFINITE_POLL_TIME = -1;

/**
 * @brief Implementation using xenomai xddp queues that allow signalling a
 *        non xenomai thread from a xenomai thread.
 */
class XenomaiConditionVariable : public RtConditionVariable
{
public:
    XenomaiConditionVariable(int id);

    virtual ~XenomaiConditionVariable() override;

    bool notify() override;

    bool wait() override;

private:
    void _set_up_socket();
<<<<<<< HEAD
    void _set_up_file();
    int  _get_sched_policy();
=======
    void _set_up_files();
>>>>>>> 635712f8

    std::string  _socket_name;
    sockaddr_ipc _socket_address;
    int          _socket_handle{0};

    int          _rt_file{0};
    int          _non_rt_file{0};
    int          _id{0};

    std::array<pollfd, 2> _poll_targets;
};

/* The maximum number of condition variable instances depend on the
 * number of rtp file descriptors enabled in the the xenomai kernel.
 * It is set with CONFIG_XENO_OPT_PIPE_NRDEV, pass the same value
 * to twine when building for xenomai */

constexpr size_t MAX_XENOMAI_DEVICES = TWINE_MAX_XENOMAI_RTP_DEVICES;

// Note, static variables are guaranteed to be zero initialized
static std::array<bool, MAX_XENOMAI_DEVICES> active_ids;
static std::mutex mutex;

int get_next_id()
{
    for (auto i = 0u; i < active_ids.size(); ++i)
    {
        if (active_ids[i] == false)
        {
            active_ids[i] = true;
            return i;
        }
    }
    throw std::runtime_error("Maximum number of RtConditionVariables reached");
}

void deregister_id(int id)
{
    assert(id < static_cast<int>(MAX_XENOMAI_DEVICES));
    std::unique_lock<std::mutex> lock(mutex);
    active_ids[id] = false;
}

XenomaiConditionVariable::XenomaiConditionVariable(int id) : _id(id)
{
    _set_up_socket();
    _set_up_files();
}

XenomaiConditionVariable::~XenomaiConditionVariable()
{
    close(_rt_file);
    close(_non_rt_file);
    __cobalt_close(_socket_handle);
    deregister_id(_id);
}

int XenomaiConditionVariable::_get_sched_policy()
{
    int policy;
    pthread_t self = pthread_self();
    struct sched_param param;
    __cobalt_pthread_getschedparam(self, &policy, &param);
    return policy;
}

bool XenomaiConditionVariable::notify()
{
<<<<<<< HEAD
    MsgType data = 1;
    int ret = 0;
    int policy = _get_sched_policy();

    if (policy == SCHED_FIFO)
    {
        ret = __cobalt_sendto(_socket_handle, &data, sizeof(data), MSG_MORE, nullptr, 0);
    }
    else
    {
        ret = write(_file, &data, sizeof(data));
    }
    return ret > 0;
=======
    if (ThreadRtFlag::is_realtime())
    {
        MsgType data = 1;
        __cobalt_sendto(_socket_handle, &data, sizeof(data), MSG_MORE, nullptr, 0);
    }
    else
    {
        // Linux EventFDs requires 8 bytes of data
        NonRTMsgType data = 1;
        [[maybe_unused]] auto unused = write(_non_rt_file, &data, sizeof(data));
    }
>>>>>>> 635712f8
}

bool XenomaiConditionVariable::wait()
{
    MsgType buffer[NUM_ELEMENTS];
<<<<<<< HEAD
    int ret = 0;
    int policy = _get_sched_policy();

    if (policy == SCHED_FIFO)
    {
        // use recvfrom when in a xenomai real-time thread
        ret = __cobalt_recvfrom(_socket_handle, buffer, sizeof(buffer), 0, NULL, 0);
    }
    else
    {
        // If notify was called multiple times, we read them all in one go
        ret = read(_file, &buffer, sizeof(buffer));
    }

    return ret > 0;
=======
    poll(_poll_targets.data(), _poll_targets.size(), INFINITE_POLL_TIME);

    int len = 0;

    // drain file descriptors.
    for (auto& t : _poll_targets)
    {
        if (t.revents != 0)
        {
            len += read(t.fd, &buffer, sizeof(buffer));
            t.revents = 0;
        }
    }

    return len > 1;
>>>>>>> 635712f8
}

void XenomaiConditionVariable::_set_up_socket()
{
    _socket_handle = __cobalt_socket(AF_RTIPC, SOCK_DGRAM, IPCPROTO_XDDP);
    if (_socket_handle < 0)
    {
        throw std::runtime_error("xddp support not enabled in kernel");
    }

    size_t pool_size = NUM_ELEMENTS * sizeof(MsgType);
    __cobalt_setsockopt(_socket_handle, SOL_XDDP, XDDP_BUFSZ, &pool_size, sizeof(pool_size));

    memset(&_socket_address, 0, sizeof(_socket_address));
    _socket_address.sipc_family = AF_RTIPC;
    _socket_address.sipc_port = _id;

    auto res = __cobalt_bind(_socket_handle, (struct sockaddr*) &_socket_address, sizeof(_socket_address));
    if (res < 0)
    {
        throw std::runtime_error(strerror(errno));
    }
}

void XenomaiConditionVariable::_set_up_files()
{
    _socket_name = "/dev/rtp" + std::to_string(_id);
<<<<<<< HEAD
    _file = open(_socket_name.c_str(), O_RDWR);
    if (_file <= 0)
=======
    _non_rt_file = eventfd(0, EFD_SEMAPHORE);
    if (_non_rt_file <= 0)
>>>>>>> 635712f8
    {
        throw std::runtime_error(strerror(errno));
    }

    _rt_file = open(_socket_name.c_str(), O_RDWR | O_NONBLOCK);
    if (_rt_file <= 0)
    {
        throw std::runtime_error(strerror(errno));
    }

    _poll_targets[0] = {.fd = _rt_file, .events = POLLIN, .revents = 0};
    _poll_targets[1] = {.fd = _non_rt_file, .events = POLLIN, .revents = 0};
}

#endif
}// namespace twine

#endif //TWINE_CONDITION_VARIABLE_IMPLEMENTATION_H<|MERGE_RESOLUTION|>--- conflicted
+++ resolved
@@ -28,11 +28,7 @@
 #include <poll.h>
 #include <sys/eventfd.h>
 #include <rtdm/ipc.h>
-<<<<<<< HEAD
-#include <sched.h>
-=======
 #include <cobalt/sys/socket.h>
->>>>>>> 635712f8
 #endif
 
 namespace twine {
@@ -46,7 +42,7 @@
 public:
     ~PosixConditionVariable() override = default;
 
-    bool notify() override;
+    void notify() override;
 
     bool wait() override;
 
@@ -56,12 +52,11 @@
     std::condition_variable _cond_var;
 };
 
-bool PosixConditionVariable::notify()
+void PosixConditionVariable::notify()
 {
     std::unique_lock<std::mutex> lock(_mutex);
     _flag = true;
     _cond_var.notify_one();
-    return _flag;
 }
 
 bool PosixConditionVariable::wait()
@@ -91,18 +86,13 @@
 
     virtual ~XenomaiConditionVariable() override;
 
-    bool notify() override;
+    void notify() override;
 
     bool wait() override;
 
 private:
     void _set_up_socket();
-<<<<<<< HEAD
-    void _set_up_file();
-    int  _get_sched_policy();
-=======
     void _set_up_files();
->>>>>>> 635712f8
 
     std::string  _socket_name;
     sockaddr_ipc _socket_address;
@@ -160,32 +150,8 @@
     deregister_id(_id);
 }
 
-int XenomaiConditionVariable::_get_sched_policy()
-{
-    int policy;
-    pthread_t self = pthread_self();
-    struct sched_param param;
-    __cobalt_pthread_getschedparam(self, &policy, &param);
-    return policy;
-}
-
-bool XenomaiConditionVariable::notify()
-{
-<<<<<<< HEAD
-    MsgType data = 1;
-    int ret = 0;
-    int policy = _get_sched_policy();
-
-    if (policy == SCHED_FIFO)
-    {
-        ret = __cobalt_sendto(_socket_handle, &data, sizeof(data), MSG_MORE, nullptr, 0);
-    }
-    else
-    {
-        ret = write(_file, &data, sizeof(data));
-    }
-    return ret > 0;
-=======
+void XenomaiConditionVariable::notify()
+{
     if (ThreadRtFlag::is_realtime())
     {
         MsgType data = 1;
@@ -197,29 +163,11 @@
         NonRTMsgType data = 1;
         [[maybe_unused]] auto unused = write(_non_rt_file, &data, sizeof(data));
     }
->>>>>>> 635712f8
 }
 
 bool XenomaiConditionVariable::wait()
 {
     MsgType buffer[NUM_ELEMENTS];
-<<<<<<< HEAD
-    int ret = 0;
-    int policy = _get_sched_policy();
-
-    if (policy == SCHED_FIFO)
-    {
-        // use recvfrom when in a xenomai real-time thread
-        ret = __cobalt_recvfrom(_socket_handle, buffer, sizeof(buffer), 0, NULL, 0);
-    }
-    else
-    {
-        // If notify was called multiple times, we read them all in one go
-        ret = read(_file, &buffer, sizeof(buffer));
-    }
-
-    return ret > 0;
-=======
     poll(_poll_targets.data(), _poll_targets.size(), INFINITE_POLL_TIME);
 
     int len = 0;
@@ -235,7 +183,6 @@
     }
 
     return len > 1;
->>>>>>> 635712f8
 }
 
 void XenomaiConditionVariable::_set_up_socket()
@@ -263,13 +210,8 @@
 void XenomaiConditionVariable::_set_up_files()
 {
     _socket_name = "/dev/rtp" + std::to_string(_id);
-<<<<<<< HEAD
-    _file = open(_socket_name.c_str(), O_RDWR);
-    if (_file <= 0)
-=======
     _non_rt_file = eventfd(0, EFD_SEMAPHORE);
     if (_non_rt_file <= 0)
->>>>>>> 635712f8
     {
         throw std::runtime_error(strerror(errno));
     }
