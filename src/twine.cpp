--- conflicted
+++ resolved
@@ -34,12 +34,12 @@
 #else
     #include <cstdio>
     #include <cstdarg>
+    #define rt_vfprintf vfprintf // TODO - really needed?
 #endif
 
 #include "twine/twine.h"
 #include "twine_internal.h"
 #include "twine_version.h"
-
 #include "worker_pool_implementation.h"
 
 #ifndef TWINE_ENABLE_CONDITION_VARIABLE
@@ -106,28 +106,17 @@
 {
 #ifdef TWINE_BUILD_WITH_XENOMAI
     if (running_xenomai_realtime.is_set())
+	// TODO - add apple_data arguments - or maybe not?
     {
         return std::make_unique<WorkerPoolImpl<ThreadType::COBALT>>(cores, disable_denormals, break_on_mode_sw);
     }
 #elif TWINE_BUILD_WITH_EVL
     if (running_xenomai_realtime.is_set())
     {
-<<<<<<< HEAD
-        return std::make_unique<WorkerPoolImpl<ThreadType::XENOMAI>>(cores,
-                                                                     apple_data,
-                                                                     disable_denormals,
-                                                                     break_on_mode_sw);
-    }
-    return std::make_unique<WorkerPoolImpl<ThreadType::PTHREAD>>(cores,
-                                                                 apple_data,
-                                                                 disable_denormals,
-                                                                 break_on_mode_sw);
-=======
         return std::make_unique<WorkerPoolImpl<ThreadType::EVL>>(cores, disable_denormals, break_on_mode_sw);
     }
 #endif
     return std::make_unique<WorkerPoolImpl<ThreadType::PTHREAD>>(cores, disable_denormals, break_on_mode_sw);
->>>>>>> 55d6678b
 }
 
 std::chrono::nanoseconds current_rt_time()
@@ -158,7 +147,6 @@
     denormals_intrinsic();
 }
 
-<<<<<<< HEAD
 std::string to_error_string(twine::WorkerPoolStatus status)
 {
     switch (status)
@@ -174,9 +162,7 @@
     }
 }
 
-=======
 #ifndef TWINE_ENABLE_CONDITION_VARIABLE
->>>>>>> 55d6678b
 std::unique_ptr<RtConditionVariable> RtConditionVariable::create_rt_condition_variable()
 {
 #ifdef TWINE_BUILD_WITH_XENOMAI
@@ -187,7 +173,7 @@
     }
 #endif
 
-    return std::make_unique<PosixSemaphoreConditionVariable>();
+    return std::make_unique<PosixConditionVariable>();
 }
 #endif
 
