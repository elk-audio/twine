/*
 * Copyright 2018-2019 Modern Ancient Instruments Networked AB, dba Elk
 * Twine is free software: you can redistribute it and/or modify it under the terms
 * of the GNU General Public License as published by the Free Software Foundation,
 * either version 3 of the License, or (at your option) any later version.
 *
 * Twine is distributed in the hope that it will be useful, but WITHOUT ANY WARRANTY;
 * without even the implied warranty of MERCHANTABILITY or FITNESS FOR A PARTICULAR
 * PURPOSE.  See the GNU General Public License for more details.
 *
 * You should have received a copy of the GNU General Public License along with Twine.
 * If not, see http://www.gnu.org/licenses/ .
 */

/**
 * @brief Worker pool implementation
 * @copyright 2018-2019 Modern Ancient Instruments Networked AB, dba Elk, Stockholm
 */

#ifndef TWINE_WORKER_POOL_IMPLEMENTATION_H
#define TWINE_WORKER_POOL_IMPLEMENTATION_H

#include <cassert>
#include <atomic>
#include <memory>
#include <vector>
#include <array>
#include <cstring>
#include <cerrno>
#include <stdexcept>

#ifdef TWINE_BUILD_WITH_EVL
    #include <unistd.h>
    #include <evl/thread.h>
#endif

#include "twine/twine.h"
#include "thread_helpers.h"
#include "twine_internal.h"

namespace twine {

void set_flush_denormals_to_zero();

inline WorkerPoolStatus errno_to_worker_status(int error)
{
    switch (error)
    {
        case 0:
            return WorkerPoolStatus::OK;

        case EAGAIN:
            return WorkerPoolStatus::LIMIT_EXCEEDED;

        case EPERM:
            return WorkerPoolStatus::PERMISSION_DENIED;

        case EINVAL:
            return WorkerPoolStatus::INVALID_ARGUMENTS;

        default:
            return WorkerPoolStatus::ERROR;
    }
}

/**
 * @brief Thread barrier that can be controlled from an external thread
 */
template <ThreadType type>
class BarrierWithTrigger
{
public:
    TWINE_DECLARE_NON_COPYABLE(BarrierWithTrigger);
    /**
     * @brief Multithread barrier with trigger functionality
     */
    BarrierWithTrigger()
    {
        if constexpr (type == ThreadType::PTHREAD)
        {
            _thread_helper = new PosixThreadHelper();

            _semaphores[0] = new PosixSemaphore();
            _semaphores[1] = new PosixSemaphore();

            _calling_mutex = new PosixMutex();

            _calling_cond = new PosixCondVar();
        }
        else if constexpr (type == ThreadType::COBALT)
        {
<<<<<<< HEAD
#ifdef TWINE_BUILD_WITH_COBALT
=======
#ifdef TWINE_BUILD_WITH_XENOMAI
>>>>>>> 2b160520
            _thread_helper = new CobaltThreadHelper();

            _semaphores[0] = new PosixSemaphore();
            _semaphores[1] = new PosixSemaphore();

            _calling_mutex = new PosixMutex();

            _calling_cond = new PosixCondVar();
#else
            assert(false && "Not built with Cobalt support");
#endif
        }
        else if constexpr (type == ThreadType::EVL)
        {
#ifdef TWINE_BUILD_WITH_EVL
            _thread_helper = new EvlThreadHelper();

            _semaphores[0] = new EvlSemaphore();
            _semaphores[1] = new EvlSemaphore();

            _calling_mutex = new EvlMutex();

            _calling_cond = new EvlCondVar();
#else
            assert(false && "Not built with EVL support");
#endif
        }

        int res = _thread_helper->semaphore_create(_semaphores[0], "/twine-barrier-sem-0");
        if (res != 0)
        {
            throw std::runtime_error(strerror(res));
        }
        res = _thread_helper->semaphore_create(_semaphores[1], "/twine-barrier-sem-1");
        if (res != 0)
        {
            throw std::runtime_error(strerror(res));
        }
        _thread_helper->mutex_create(_calling_mutex, "/twine-barrier-mutex");
        _thread_helper->condition_var_create(_calling_cond, "/twine-barrier-condvar");
    }

    /**
     * @brief Destroy the barrier object
     */
    ~BarrierWithTrigger()
    {
        _thread_helper->mutex_destroy(_calling_mutex);
        _thread_helper->condition_var_destroy(_calling_cond);
        _thread_helper->semaphore_destroy(_semaphores[0], "/twine-barrier-sem-0");
        _thread_helper->semaphore_destroy(_semaphores[1], "/twine-barrier-sem-1");

        delete _semaphores[0];
        delete _semaphores[1];
        delete _calling_mutex;
        delete _calling_cond;
        delete _thread_helper;
    }

    /**
     * @brief Wait for signal to finish, called from threads participating on the
     *        barrier
     */
    void wait()
    {
        _thread_helper->mutex_lock(_calling_mutex);
        auto active_sem = _semaphores[_active_sem_idx];
        if (++_no_threads_currently_on_barrier >= _no_threads)
        {
            _thread_helper->condition_signal(_calling_cond);
        }
        _thread_helper->mutex_unlock(_calling_mutex);

        _thread_helper->semaphore_wait(active_sem);
    }

    /**
     * @brief Wait for all threads to halt on the barrier, called from a thread
     *        not waiting on the barrier and will block until all threads are
     *        waiting on the barrier.
     */
    void wait_for_all()
    {
        _thread_helper->mutex_lock(_calling_mutex);
        int current_threads = _no_threads_currently_on_barrier;

        if (current_threads == _no_threads)
        {
            _thread_helper->mutex_unlock(_calling_mutex);
            return;
        }
        while (current_threads < _no_threads)
        {
            _thread_helper->condition_wait(_calling_cond, _calling_mutex);
            current_threads = _no_threads_currently_on_barrier;
        }
        _thread_helper->mutex_unlock(_calling_mutex);
    }

    /**
     * @brief Change the number of threads for the barrier to handle.
     * @param threads
     */
    void set_no_threads(int threads)
    {
        _thread_helper->mutex_lock(_calling_mutex);
        _no_threads = threads;
        _thread_helper->mutex_unlock(_calling_mutex);
    }

    /**
     * @brief Release all threads waiting on the barrier.
     */
    void release_all()
    {
        _thread_helper->mutex_lock(_calling_mutex);

        assert(_no_threads_currently_on_barrier == _no_threads);
        _no_threads_currently_on_barrier = 0;

        auto prev_sem = _semaphores[_active_sem_idx];
        _swap_semaphores();

        for (int i = 0; i < _no_threads; ++i)
        {
            _thread_helper->semaphore_signal(prev_sem);
        }

        _thread_helper->mutex_unlock(_calling_mutex);
    }

    void release_and_wait()
    {
        _thread_helper->mutex_lock(_calling_mutex);
        assert(_no_threads_currently_on_barrier == _no_threads);
        _no_threads_currently_on_barrier = 0;

        auto prev_sem = _semaphores[_active_sem_idx];
        _swap_semaphores();

        for (int i = 0; i < _no_threads; ++i)
        {
            _thread_helper->semaphore_signal(prev_sem);
        }

        int current_threads = _no_threads_currently_on_barrier;

        while (current_threads < _no_threads)
        {
            _thread_helper->condition_wait(_calling_cond, _calling_mutex);
            current_threads = _no_threads_currently_on_barrier;
        }
        _thread_helper->mutex_unlock(_calling_mutex);
    }

private:
    void _swap_semaphores()
    {
        _active_sem_idx = 1 - _active_sem_idx;
    }

    BaseThreadHelper* _thread_helper;

    std::array<BaseSemaphore*, 2> _semaphores;
    int _active_sem_idx {0};

    BaseMutex* _calling_mutex;
    BaseCondVar* _calling_cond;

    std::atomic<int> _no_threads_currently_on_barrier{0};
    std::atomic<int> _no_threads{0};
};


template <ThreadType type>
class WorkerThread
{
public:
    TWINE_DECLARE_NON_COPYABLE(WorkerThread);

    WorkerThread(BarrierWithTrigger<type>& barrier, WorkerCallback callback,
                                         void*callback_data, std::atomic_bool& running_flag,
                                         bool disable_denormals,
                                         bool break_on_mode_sw): _barrier(barrier),
                                                                  _callback(callback),
                                                                  _callback_data(callback_data),
                                                                  _running(running_flag),
                                                                  _disable_denormals(disable_denormals),
                                                                  _break_on_mode_sw(break_on_mode_sw)

    {
        if constexpr (type == ThreadType::PTHREAD)
        {
            _thread_helper = new PosixThreadHelper();
        }
        else if constexpr (type == ThreadType::COBALT)
        {
<<<<<<< HEAD
#ifdef TWINE_BUILD_WITH_COBALT
=======
#ifdef TWINE_BUILD_WITH_XENOMAI
>>>>>>> 2b160520
            _thread_helper = new CobaltThreadHelper();
#else
            assert(false && "Not built with Cobalt support");
#endif
        }
        else if constexpr (type == ThreadType::EVL)
        {
#ifdef TWINE_BUILD_WITH_EVL
            _thread_helper = new EvlThreadHelper();
#else
            assert(false && "Not built with EVL support");
#endif
        }
    }

    ~WorkerThread()
    {
        if (_thread_handle != 0)
        {
            _thread_helper->thread_join(_thread_handle, nullptr);
        }

        delete _thread_helper;
    }

    int run(int sched_priority, [[maybe_unused]] int cpu_id)
    {
        if ( (sched_priority < 0) || (sched_priority > 100) )
        {
            return EINVAL;
        }
        _priority = sched_priority;
        struct sched_param rt_params = {.sched_priority = sched_priority};
        pthread_attr_t task_attributes;
        pthread_attr_init(&task_attributes);

        pthread_attr_setdetachstate(&task_attributes, PTHREAD_CREATE_JOINABLE);
        pthread_attr_setinheritsched(&task_attributes, PTHREAD_EXPLICIT_SCHED);
        pthread_attr_setschedpolicy(&task_attributes, SCHED_FIFO);
        pthread_attr_setschedparam(&task_attributes, &rt_params);
        auto res = 0;
#ifndef __APPLE__
        cpu_set_t cpus;
        CPU_ZERO(&cpus);
        CPU_SET(cpu_id, &cpus);
        res = pthread_attr_setaffinity_np(&task_attributes, sizeof(cpu_set_t), &cpus);
#endif
        if (res == 0)
        {
            res = _thread_helper->thread_create(&_thread_handle, &task_attributes, &_worker_function, this);
        }
        pthread_attr_destroy(&task_attributes);
        return res;
    }

    static void* _worker_function(void* data)
    {
        reinterpret_cast<WorkerThread<type>*>(data)->_internal_worker_function();
        return nullptr;
    }

private:
    void _internal_worker_function()
    {
        // Signal that this is a realtime thread
        ThreadRtFlag rt_flag;
        if (_disable_denormals)
        {
            set_flush_denormals_to_zero();
        }
        if (type == ThreadType::COBALT && _break_on_mode_sw)
        {
#ifdef TWINE_BUILD_WITH_XENOMAI
            pthread_setmode_np(0, PTHREAD_WARNSW, 0);
#endif
        }

        if constexpr (type == ThreadType::EVL)
        {
#ifdef TWINE_BUILD_WITH_EVL
	        auto tfd = evl_attach_self("/twine-worker-%d", gettid());
            if (_break_on_mode_sw)
            {
                evl_set_thread_mode(tfd, T_WOSS, NULL);
            }
#endif
        }

        while (true)
        {
            _barrier.wait();
            if (_running.load() == false)
            {
                // condition checked when coming out of wait as we might want to exit immediately here
                break;
            }
            _callback(_callback_data);
        }
    }

    BarrierWithTrigger<type>&   _barrier;
    pthread_t                   _thread_handle{0};
    WorkerCallback              _callback;
    void*                       _callback_data;
    const std::atomic_bool&     _running;
    bool                        _disable_denormals;
    int                         _priority {0};
    bool                        _break_on_mode_sw;

    BaseThreadHelper*           _thread_helper;
};


template <ThreadType type>
class WorkerPoolImpl : public WorkerPool
{
public:
    TWINE_DECLARE_NON_COPYABLE(WorkerPoolImpl);

    explicit WorkerPoolImpl(int cores,
                            bool disable_denormals,
                            bool break_on_mode_sw) : _no_cores(cores),
                                                     _cores_usage(cores, 0),
                                                     _disable_denormals(disable_denormals),
                                                     _break_on_mode_sw(break_on_mode_sw)
    {}

    ~WorkerPoolImpl()
    {
        _barrier.wait_for_all();
        _running.store(false);
        _barrier.release_all();
    }

    WorkerPoolStatus add_worker(WorkerCallback worker_cb, void* worker_data,
                                int sched_priority=75,
                                std::optional<int> cpu_id=std::nullopt) override
    {
        int core = 0;
        if (cpu_id.has_value())
        {
            core = cpu_id.value();
            if ( (core < 0) || (core >= _no_cores) )
            {
                return WorkerPoolStatus::INVALID_ARGUMENTS;
            }
        }
        else
        {
            // If no core is specified, pick the first core with least usage
            int min_idx = _no_cores - 1;
            int min_usage = _cores_usage[min_idx];
            for (int n = _no_cores-1; n >= 0; n--)
            {
                int cur_usage = _cores_usage[n];
                if (cur_usage <= min_usage)
                {
                    min_usage = cur_usage;
                    min_idx = n;
                }
            }
            core = min_idx;
        }

        auto worker = std::make_unique<WorkerThread<type>>(_barrier, worker_cb, worker_data, _running,
                                                           _disable_denormals, _break_on_mode_sw);
        _barrier.set_no_threads(_no_workers + 1);

        _cores_usage[core]++;

        auto res = errno_to_worker_status(worker->run(sched_priority, core));
        if (res == WorkerPoolStatus::OK)
        {
            // Wait until the thread is idle to avoid synchronisation issues
            _no_workers++;
            _workers.push_back(std::move(worker));
            _barrier.wait_for_all();
        }
        else
        {
            _barrier.set_no_threads(_no_workers);
        }
        return res;
    }

    void wait_for_workers_idle() override
    {
        _barrier.wait_for_all();
    }

    void wakeup_workers() override
    {
        _barrier.release_all();
    }

    void wakeup_and_wait() override
    {
        _barrier.release_and_wait();
    }

private:
    std::atomic_bool            _running{true};
    int                         _no_workers{0};
    int                         _no_cores;
    std::vector<int>            _cores_usage;
    bool                        _disable_denormals;
    bool                        _break_on_mode_sw;
    BarrierWithTrigger<type>    _barrier;
    std::vector<std::unique_ptr<WorkerThread<type>>> _workers;
};

}// namespace twine

#endif //TWINE_WORKER_POOL_IMPLEMENTATION_H<|MERGE_RESOLUTION|>--- conflicted
+++ resolved
@@ -89,11 +89,7 @@
         }
         else if constexpr (type == ThreadType::COBALT)
         {
-<<<<<<< HEAD
-#ifdef TWINE_BUILD_WITH_COBALT
-=======
 #ifdef TWINE_BUILD_WITH_XENOMAI
->>>>>>> 2b160520
             _thread_helper = new CobaltThreadHelper();
 
             _semaphores[0] = new PosixSemaphore();
@@ -291,11 +287,7 @@
         }
         else if constexpr (type == ThreadType::COBALT)
         {
-<<<<<<< HEAD
-#ifdef TWINE_BUILD_WITH_COBALT
-=======
 #ifdef TWINE_BUILD_WITH_XENOMAI
->>>>>>> 2b160520
             _thread_helper = new CobaltThreadHelper();
 #else
             assert(false && "Not built with Cobalt support");
