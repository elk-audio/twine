--- conflicted
+++ resolved
@@ -1,8 +1,3 @@
 [submodule "test/gtest"]
-<<<<<<< HEAD
-	path = test/gtest
-	url =  https://github.com/google/googletest.git
-=======
     path = test/gtest
-    url = https://github.com/google/googletest.git
->>>>>>> be8f5df5
+    url = https://github.com/google/googletest.git