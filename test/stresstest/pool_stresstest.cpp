#include <random>
#include <array>
#include <iostream>
#include <string>
#include <cstring>
#include <thread>

#include <getopt.h>
#include <sys/mman.h>

#ifdef TWINE_BUILD_WITH_XENOMAI
#pragma GCC diagnostic ignored "-Wunused-parameter"
#include <cobalt/pthread.h>
#include <xenomai/init.h>
#pragma GCC diagnostic pop
#endif

#include "twine/twine.h"
#include "twine_internal.h"

/*
 * Tool for stress testing WorkerPool implementations with
 * variable number of cores and worker threads.
 */

constexpr int DEFAULT_CORES = 4;
constexpr int DEFAULT_WORKERS = 10;
constexpr int MAX_LOAD = 300;
constexpr int DEFAULT_ITERATIONS = 10000;

/* iir parameters: */
constexpr float CUTOFF = 0.2f;
constexpr float Q = 0.5f;
constexpr float w0 = 2.0f * M_PI * CUTOFF;
constexpr float w0_cos = std::cos(w0);
constexpr float w0_sin = std::sin(w0);
constexpr float alpha = w0_sin / Q;
constexpr float norm = 1.0f / (1.0f + alpha);

constexpr float co_a1 = -2.0f * w0_cos * norm;
constexpr float co_a2 = (1 - alpha) * norm;
constexpr float co_b0 = (1.0f - w0_cos) / 2.0f * norm;;
constexpr float co_b1 = (1 - w0_cos) * norm;
constexpr float co_b2 = co_b0;

using AudioBuffer = std::array<float, 128>;
using FilterRegister = std::array<float, 2>;
using TimeStamp = std::chrono::nanoseconds;


/* Biquad implementation to keep the cpu busy */
template <size_t length>
void process_filter(std::array<float, length>& buffer, FilterRegister& mem)
{
    for (unsigned int i = 0; i < length; ++i)
    {
        float w = buffer[i] - co_a1 * mem[0] - co_a2 * mem[1];
        buffer[i] = co_b1 * mem[0] + co_b2 * mem[1] + co_b0 * w;
        mem[1] = mem[0];
        mem[0] = w;
    }
}

struct TimeStats
{
    TimeStamp min_time{std::numeric_limits<int64_t>::max()};
    TimeStamp max_time{0};
    TimeStamp mean_time{0};
};

void update_stats(TimeStats& data, TimeStamp new_time)
{
    data.min_time = std::min(data.min_time, new_time);
    data.max_time = std::max(data.max_time, new_time);
    data.mean_time = (data.mean_time * 99 + new_time) / 100;
}

struct ProcessData
{
    AudioBuffer buffer;
    FilterRegister mem;
    TimeStamp start_time{0};
    TimeStamp end_time{0};

    TimeStats total;
    TimeStats start;
};

void worker_function(void* data)
{
    auto process_data = reinterpret_cast<ProcessData*>(data);
<<<<<<< HEAD
<<<<<<< Updated upstream
    process_data->start_time = twine::current_rt_time();
=======
    auto start_time = twine::current_rt_time();

    //std::atomic_thread_fence(std::memory_order_release);

>>>>>>> Stashed changes
=======
    auto start_time = twine::current_rt_time();

    std::atomic_thread_fence(std::memory_order_release);

>>>>>>> ced4091f
    int iters = MAX_LOAD;
    for (int i = 0; i < iters; ++i)
    {
        process_filter(process_data->buffer, process_data->mem);
    }
<<<<<<< HEAD
<<<<<<< Updated upstream
=======

    //std::atomic_thread_fence(std::memory_order_release);

    process_data->start_time = start_time;
>>>>>>> Stashed changes
=======

    std::atomic_thread_fence(std::memory_order_release);

    process_data->start_time = start_time;
>>>>>>> ced4091f
    process_data->end_time = twine::current_rt_time();
}

std::string to_error_string(twine::WorkerPoolStatus status)
{
    switch (status)
    {
        case twine::WorkerPoolStatus::PERMISSION_DENIED:
            return "Permission denied";

        case twine::WorkerPoolStatus::LIMIT_EXCEEDED:
            return "Thread count limit exceeded";

        default:
            return "Error";
    }
}

#ifdef TWINE_BUILD_WITH_XENOMAI
void xenomai_thread_init()
{
    // For some obscure reasons, xenomai_init() crashes
    // if argv is allocated here on the stack, so we malloc it
    // beforehand.
    int argc = 1;
    char** argv = (char**) malloc(2 * sizeof(char*));
    argv[0] = (char*) malloc(32 * sizeof(char));
    argv[1] = nullptr;
    strcpy(argv[0], "stress_test");
    optind = 1;
    xenomai_init(&argc, (char* const**) &argv);
    free(argv[0]);
    free(argv);
    mlockall(MCL_CURRENT|MCL_FUTURE);
    twine::init_xenomai();
}
#endif
#ifndef TWINE_BUILD_WITH_XENOMAI
void xenomai_thread_init()
{
    std::cout << "Test not built with xenomai support!" << std::endl;
}
#endif


std::tuple<int, int, int, bool, bool> parse_opts(int argc, char** argv)
{
    int workers = DEFAULT_WORKERS;
    int cores = DEFAULT_CORES;
    int iters = DEFAULT_ITERATIONS;
    bool xenomai = false;
    bool print_timings = false;
    signed char c;

    while ((c = getopt(argc, argv, "w:c:i:xt")) != -1)
    {
        switch (c)
        {
            case 'w':
                workers = atoi(optarg);
                break;
            case 'c':
                cores = atoi(optarg);
                break;
            case 'i':
                iters = atoi(optarg);
                break;
            case 't':
                print_timings = true;
                break;
            case 'x':
                if (!xenomai)
                {
                    xenomai_thread_init();
                    xenomai = true;
                }
                break;
            case '?':
                std::cout << "Options are: -w[n of worker threads], -c[n of cores], -i[n of iterations], -x - use xenomai threads, -t - print timings for each iteration" << std::endl;
                abort();

            default:
                abort();
        }
    }
    return std::make_tuple(workers, cores, iters, xenomai,
                           print_timings);
}


void update_timings(std::vector<ProcessData>* data, int iter, bool xenomai, bool print, TimeStamp start_time, TimeStamp end_time)
{
    static float min_time{10000000};
    static float max_time{0};
    static float mean_time{0};

    float current_total = (end_time - start_time).count() / 1000.0f;
    max_time = std::max(max_time, current_total);
    min_time = std::min(min_time, current_total);
    mean_time = (4.0f * mean_time + current_total) / 5;

    if (print)
    {
        if (xenomai)
        {
#ifdef TWINE_BUILD_WITH_XENOMAI
            __cobalt_printf("Iteration %i: total time: %.1f us, avg: %.1f us, min: %.1f us, max: %.1f us\n", iter, current_total, mean_time, min_time, max_time);
#endif
        } else
        {
            std::cout << "Iteration: " << iter << ", total time: " << current_total << " us, avg: " << mean_time
                      << " us, min: " << min_time << " us, max: " << max_time << " us\n";
        }
    }

    int id = 0;
    for(auto& w : *data)
    {
        auto process_time = std::chrono::duration_cast<std::chrono::microseconds>(w.end_time - w.start_time);
        auto offset_time = std::chrono::duration_cast<std::chrono::microseconds>(w.start_time - start_time);
        if (print)
        {
            if (xenomai)
            {
#ifdef TWINE_BUILD_WITH_XENOMAI
                __cobalt_printf("Worker %i: start offset: %i us, total: %i us\n", id, offset_time.count(), process_time.count());
#endif
            } else
            {
                std::cout << "Worker " << id << ": start offset: " << offset_time.count() << " us, total: "
                          << process_time.count() << " us, " << std::endl;
            }
        }
        update_stats(w.total, process_time);
        update_stats(w.start, offset_time);
        id++;
    }

}

void print_iterations(int iter, bool xenomai)
{
    if ((iter + 1) % 10 == 0)
    {
        if (xenomai)
        {
#ifdef TWINE_BUILD_WITH_XENOMAI
            __cobalt_printf("\rIterations: %i", iter);
#endif
        }
        else
        {
            std::cout << "\rIterations: " << iter;
            std::cout.flush();
        }
    }
}

void print_final_stats(const std::vector<ProcessData>& data)
{
    for(unsigned int i = 0; i < data.size(); ++i)
    {
        const auto& w = data[i];
        std::cout << "Worker " << i << ": Total time: avg: " << w.total.mean_time.count() / 1000.0  <<
                                            " us, min: " << w.total.min_time.count() / 1000.0 <<
                                            " us, max: " << w.total.max_time.count() / 1000.0 <<
                                            " us;\t Thread start time: avg: " << w.start.mean_time.count() / 1000.0 <<
                                            " us, min: " << w.start.min_time.count() / 1000.0 <<
                                            " us, max: " << w.start.max_time.count() / 1000.0 << "us. " << std::endl;
    }
}

void* run_stress_test(void* data)
{
    twine::set_flush_denormals_to_zero();
    auto [pool, process_data, iters, xenomai, print_timings] = *(reinterpret_cast<std::tuple<twine::WorkerPool*, std::vector<ProcessData>*, int, bool, bool>*>(data));
    for (int i = 0; i < iters; ++i)
    {
        auto start_time = twine::current_rt_time();

        // Run all workers
        pool->wakeup_workers();
        pool->wait_for_workers_idle();

        auto end_time = twine::current_rt_time();
        if ((i + 1) % 10 == 0)
        {
            if (!print_timings)
            {
                print_iterations(i, xenomai);
            }
            if (xenomai)
            {
#ifdef TWINE_BUILD_WITH_XENOMAI
                 /* Since xenomai runs with realtime priority, we can't max out cpu usage as
                 * that would starve the linux kernel, so we leave a time slice for it here */
                timespec t;
                t.tv_sec = 0;
                t.tv_nsec = 5000000;
                __cobalt_nanosleep(&t, nullptr);
#endif
            }
        }
<<<<<<< HEAD
        if (timings)
        {
            print_timings(process_data, i, xenomai, start_time, end_time);
        }
=======
        update_timings(process_data, i, xenomai, print_timings, start_time, end_time);
>>>>>>> ced4091f
    }
    return nullptr;
}

void run_stress_test_in_xenomai_thread([[maybe_unused]] void* data)
{
#ifdef TWINE_BUILD_WITH_XENOMAI
        /* Threadpool must be controlled from another xenomai thread */
        struct sched_param rt_params = { .sched_priority = 80 };
        pthread_attr_t task_attributes;
        __cobalt_pthread_attr_init(&task_attributes);

        pthread_attr_setdetachstate(&task_attributes, PTHREAD_CREATE_JOINABLE);
        pthread_attr_setinheritsched(&task_attributes, PTHREAD_EXPLICIT_SCHED);
        pthread_attr_setschedpolicy(&task_attributes, SCHED_FIFO);
        pthread_attr_setschedparam(&task_attributes, &rt_params);
        pthread_t thread;

        auto res = __cobalt_pthread_create(&thread, &task_attributes, &run_stress_test, data);
        if (res != 0)
        {
            std::cout << "Failed to start xenomai thread: " << strerror(res) <<std::endl;
        }
        /* Wait for the xenomai thread to finish */
        __cobalt_pthread_join(thread, nullptr);
#endif
}

int main(int argc, char **argv)
{
    auto [workers, cores, iters, xenomai, timings] = parse_opts(argc, argv);

    std::vector<ProcessData> data;
    data.reserve(workers);
    auto worker_pool = twine::WorkerPool::create_worker_pool(cores);

    std::random_device rd;
    std::mt19937 gen(rd());
    std::uniform_real_distribution<float> dist(-1, 1);

    for (int i = 0; i < workers; ++i)
    {
        ProcessData d;
        d.mem = {0,0};
        for (auto& b : d.buffer)
        {
            b = dist(gen);
        }

        data.push_back(d);
        auto res = worker_pool->add_worker(worker_function, &data[i]);
        if (res != twine::WorkerPoolStatus::OK)
        {
            std::cout << "Failed to start workers: " << to_error_string(res) << std::endl;
            return -1;
        }
    }
    auto test_data = std::make_tuple(worker_pool.get(), &data, iters, xenomai, timings);

    if (xenomai)
    {
        run_stress_test_in_xenomai_thread(&test_data);

    }
    else
    {
        run_stress_test(&test_data);
    }

    std::cout << "\n" << iters << " iterations" << std::endl;
    print_final_stats(data);

    return 0;
}<|MERGE_RESOLUTION|>--- conflicted
+++ resolved
@@ -89,40 +89,19 @@
 void worker_function(void* data)
 {
     auto process_data = reinterpret_cast<ProcessData*>(data);
-<<<<<<< HEAD
-<<<<<<< Updated upstream
-    process_data->start_time = twine::current_rt_time();
-=======
     auto start_time = twine::current_rt_time();
 
-    //std::atomic_thread_fence(std::memory_order_release);
-
->>>>>>> Stashed changes
-=======
-    auto start_time = twine::current_rt_time();
-
     std::atomic_thread_fence(std::memory_order_release);
 
->>>>>>> ced4091f
     int iters = MAX_LOAD;
     for (int i = 0; i < iters; ++i)
     {
         process_filter(process_data->buffer, process_data->mem);
     }
-<<<<<<< HEAD
-<<<<<<< Updated upstream
-=======
-
-    //std::atomic_thread_fence(std::memory_order_release);
+
+    std::atomic_thread_fence(std::memory_order_release);
 
     process_data->start_time = start_time;
->>>>>>> Stashed changes
-=======
-
-    std::atomic_thread_fence(std::memory_order_release);
-
-    process_data->start_time = start_time;
->>>>>>> ced4091f
     process_data->end_time = twine::current_rt_time();
 }
 
@@ -317,7 +296,7 @@
             if (xenomai)
             {
 #ifdef TWINE_BUILD_WITH_XENOMAI
-                 /* Since xenomai runs with realtime priority, we can't max out cpu usage as
+                /* Since xenomai runs with realtime priority, we can't max out cpu usage as
                  * that would starve the linux kernel, so we leave a time slice for it here */
                 timespec t;
                 t.tv_sec = 0;
@@ -326,14 +305,7 @@
 #endif
             }
         }
-<<<<<<< HEAD
-        if (timings)
-        {
-            print_timings(process_data, i, xenomai, start_time, end_time);
-        }
-=======
         update_timings(process_data, i, xenomai, print_timings, start_time, end_time);
->>>>>>> ced4091f
     }
     return nullptr;
 }
