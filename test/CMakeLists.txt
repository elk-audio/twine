# build gtest framework
add_subdirectory(gtest EXCLUDE_FROM_ALL)
enable_testing()

# Overwrite parent definition to avoid issues with Xenomai wrappers
set(CMAKE_EXE_LINKER_FLAGS "")

#####################
#  Unit Test Files  #
#####################

<<<<<<< HEAD
set(TEST_COMPILE_DEFINITIONS)

SET(TEST_FILES unittests/twine_tests.cpp
               unittests/worker_pool_tests.cpp
               unittests/condition_variable_test.cpp)

set(INCLUDE_DIRS ${INCLUDE_DIRS}
                 ${PROJECT_SOURCE_DIR}/include
                 ${PROJECT_SOURCE_DIR}/src
                 ${PROJECT_SOURCE_DIR}/test/gtest/include
                 ${CMAKE_BINARY_DIR}/generated)

set(TEST_LINK_LIBRARIES
        gtest
        gtest_main
        gmock
        gmock_main
        twine)

# Unit tests are build without xenomai regardless
remove_definitions(-DTWINE_BUILD_WITH_XENOMAI)

if (${TWINE_WITH_APPLE_COREAUDIO})
    set(TEST_FILES ${TEST_FILES}
            test_utils/apple_coreaudio_mockup.cpp)
=======
# Unit tests are build without xenomai regardles
# remove_definitions(-DTWINE_BUILD_WITH_XENOMAI)

add_executable(unit_tests unittests/twine_tests.cpp
                          unittests/worker_pool_tests.cpp)
>>>>>>> 55d6678b

    set(TEST_COMPILE_DEFINITIONS ${TEST_COMPILE_DEFINITIONS} -DTWINE_BUILD_WITH_APPLE_COREAUDIO)
    set(TEST_LINK_LIBRARIES ${TEST_LINK_LIBRARIES} "-framework CoreAudio")
endif()

<<<<<<< HEAD
add_executable(unit_tests ${TEST_FILES})

target_compile_definitions(unit_tests PRIVATE ${TEST_COMPILE_DEFINITIONS})
target_compile_options(unit_tests PRIVATE -Wall -Wextra)
target_include_directories(unit_tests PRIVATE ${INCLUDE_DIRS})
target_link_libraries(unit_tests "${TEST_LINK_LIBRARIES}")

target_compile_features(unit_tests PRIVATE cxx_std_17)
=======
target_link_libraries(unit_tests gtest gtest_main twine)

target_compile_features(unit_tests PRIVATE cxx_std_17)
target_compile_options(unit_tests PRIVATE -Wall -Wextra)

>>>>>>> 55d6678b

if (${TWINE_WITH_XENOMAI})
    target_compile_definitions(unit_tests PRIVATE TWINE_BUILD_XENOMAI_TESTS)
endif()

add_test(unit_tests unit_tests)

### Custom target for running the tests

add_custom_target(run_tests ALL COMMAND "./unit_tests")
add_dependencies(run_tests unit_tests)

# Stress test is not built per default
add_subdirectory(stresstest EXCLUDE_FROM_ALL)
<|MERGE_RESOLUTION|>--- conflicted
+++ resolved
@@ -9,7 +9,6 @@
 #  Unit Test Files  #
 #####################
 
-<<<<<<< HEAD
 set(TEST_COMPILE_DEFINITIONS)
 
 SET(TEST_FILES unittests/twine_tests.cpp
@@ -35,19 +34,11 @@
 if (${TWINE_WITH_APPLE_COREAUDIO})
     set(TEST_FILES ${TEST_FILES}
             test_utils/apple_coreaudio_mockup.cpp)
-=======
-# Unit tests are build without xenomai regardles
-# remove_definitions(-DTWINE_BUILD_WITH_XENOMAI)
-
-add_executable(unit_tests unittests/twine_tests.cpp
-                          unittests/worker_pool_tests.cpp)
->>>>>>> 55d6678b
 
     set(TEST_COMPILE_DEFINITIONS ${TEST_COMPILE_DEFINITIONS} -DTWINE_BUILD_WITH_APPLE_COREAUDIO)
     set(TEST_LINK_LIBRARIES ${TEST_LINK_LIBRARIES} "-framework CoreAudio")
 endif()
 
-<<<<<<< HEAD
 add_executable(unit_tests ${TEST_FILES})
 
 target_compile_definitions(unit_tests PRIVATE ${TEST_COMPILE_DEFINITIONS})
@@ -56,14 +47,8 @@
 target_link_libraries(unit_tests "${TEST_LINK_LIBRARIES}")
 
 target_compile_features(unit_tests PRIVATE cxx_std_17)
-=======
-target_link_libraries(unit_tests gtest gtest_main twine)
-
-target_compile_features(unit_tests PRIVATE cxx_std_17)
+# TODO - Line below not in apple branch
 target_compile_options(unit_tests PRIVATE -Wall -Wextra)
-
->>>>>>> 55d6678b
-
 if (${TWINE_WITH_XENOMAI})
     target_compile_definitions(unit_tests PRIVATE TWINE_BUILD_XENOMAI_TESTS)
 endif()
@@ -77,3 +62,5 @@
 
 # Stress test is not built per default
 add_subdirectory(stresstest EXCLUDE_FROM_ALL)
+
+
