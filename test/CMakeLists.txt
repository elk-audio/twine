# build gtest framework
add_subdirectory(gtest EXCLUDE_FROM_ALL)
enable_testing()

# Overwrite parent definition to avoid issues with Xenomai wrappers
set(CMAKE_EXE_LINKER_FLAGS "")

#####################
#  Unit Test Files  #
#####################

# Unit tests are build without xenomai regardles
# remove_definitions(-DTWINE_BUILD_WITH_XENOMAI)

add_executable(unit_tests unittests/twine_tests.cpp
                          unittests/worker_pool_tests.cpp)

target_include_directories(unit_tests PRIVATE  ${PROJECT_SOURCE_DIR}/include
                                               ${PROJECT_SOURCE_DIR}/src
                                               ${PROJECT_SOURCE_DIR}/test/gtest/include
                                               ${CMAKE_BINARY_DIR}/generated)

<<<<<<< HEAD
target_link_libraries(unit_tests gtest gtest_main twine)
=======

target_link_libraries(unit_tests gtest gtest_main)
>>>>>>> 2b160520

target_compile_features(unit_tests PRIVATE cxx_std_17)
target_compile_options(unit_tests PRIVATE -Wall -Wextra)


if (${TWINE_WITH_XENOMAI})
    #target_compile_definitions(unit_tests PRIVATE TWINE_BUILD_XENOMAI_TESTS)
endif()

add_test(unit_tests unit_tests)

### Custom target for running the tests

add_custom_target(run_tests ALL COMMAND "./unit_tests")
add_dependencies(run_tests unit_tests)

# Stress test is not built per default
add_subdirectory(stresstest EXCLUDE_FROM_ALL)
<|MERGE_RESOLUTION|>--- conflicted
+++ resolved
@@ -20,19 +20,14 @@
                                                ${PROJECT_SOURCE_DIR}/test/gtest/include
                                                ${CMAKE_BINARY_DIR}/generated)
 
-<<<<<<< HEAD
 target_link_libraries(unit_tests gtest gtest_main twine)
-=======
-
-target_link_libraries(unit_tests gtest gtest_main)
->>>>>>> 2b160520
 
 target_compile_features(unit_tests PRIVATE cxx_std_17)
 target_compile_options(unit_tests PRIVATE -Wall -Wextra)
 
 
 if (${TWINE_WITH_XENOMAI})
-    #target_compile_definitions(unit_tests PRIVATE TWINE_BUILD_XENOMAI_TESTS)
+    target_compile_definitions(unit_tests PRIVATE TWINE_BUILD_XENOMAI_TESTS)
 endif()
 
 add_test(unit_tests unit_tests)
